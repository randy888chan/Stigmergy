--- conflicted
+++ resolved
@@ -52,7 +52,7 @@
     - story.md
   default_locations:
     - docs/stories/*.md
-<<<<<<< HEAD
+
 
 qa-testing-checklist:
   checklist_file: docs/checklists/qa-testing-checklist.md
@@ -77,5 +77,3 @@
   default_locations:
     - docs/data-models.md
     - docs/ml-models/*.md
-=======
->>>>>>> cffbb599
